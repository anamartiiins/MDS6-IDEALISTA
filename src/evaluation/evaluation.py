import numpy as np
from sklearn.metrics import mean_absolute_error, mean_squared_error, r2_score
import pandas as pd

def calculate_metrics(y_true, y_pred, df_test):
    """
    Calculate various evaluation metrics including MAE, MAPE, RMSE, APE, and R-squared (R2).
    
    Parameters:
        y_true (array-like): The true values.
        y_pred (array-like): The predicted values.
    
    Returns:
        dict: A dictionary containing the calculated metrics.
    """
    # Calculate Mean Error
    me = np.mean(y_true - y_pred)

    # Calculate Median Error
    med = np.median(y_true - y_pred)

    # Calculate Mean Absolute Error (MAE)
    mae = np.mean(np.abs(y_true - y_pred))
    # mae = mean_absolute_error(y_true, y_pred)

    # Calculate Median Absolute Error (MAED)
    maed = np.median(np.abs(y_true - y_pred))

    # Calculate Mean Absolute Percentage Error (MAPE)
    mape = np.mean(np.abs((y_true - y_pred) / y_true)) * 100
    # mape = np.mean(np.abs((y_true - y_pred) / y_true)) * 100

    # Calculate Median Absolute Percentage Error (MAPED)
    maped = np.mean(np.abs((y_true - y_pred) / y_true)) * 100

    # Calculate Root Mean Squared Error (RMSE)
    rmse = np.sqrt(np.mean((y_true - y_pred)**2))
    # rmse = np.sqrt(mean_squared_error(y_true, y_pred))
    
    # Calculate R-squared (R2)
    ss_residual = np.sum((y_true - y_pred) ** 2)
    ss_total = np.sum((y_true - np.mean(y_true)) ** 2)
    r2 = 1 - (ss_residual / ss_total)
    # r2 = r2_score(y_true, y_pred)

   
    # Create a DataFrame to hold the original data along with APE and absolute error
    df_test_new=df_test.copy()
    df_test_new['ape'] = (abs(y_true - y_pred) / y_true) * 100
    df_test_new['absolute_error'] = abs(y_true - y_pred)
    df_test_new['error']= y_true - y_pred
    df_test_new['percentage_error'] = (abs((y_true - y_pred)) / y_true) * 100
    percentage_error_higher_5 = len(df_test_new[df_test_new["percentage_error"] >= 5])/len(df_test_new)*100    
    percentage_error_higher_10 = len(df_test_new[df_test_new["percentage_error"] >= 10])/len(df_test_new)*100    
    percentage_error_higher_25 = len(df_test_new[df_test_new["percentage_error"] >= 25])/len(df_test_new)*100
    
        
    metrics = {
        'Model' : 'Precio medio por Barrio',
        'ME - Mean Error': round(me.astype(int),0),
        'MED - Median Error': round(med.astype(int),0),
        'MAE - Mean Absolute Error': round(mae.astype(int),0),
        'MAED - Median Absolute Error': round(maed.astype(int),2),
        'MAPE - Mean Absolute Percentage Error': round(mape.astype(float),2),
        'MAPED - Median Absolute Percentage Error': round(maped.astype(float),0),
        'RMSE - Root Mean Squared Error': round(rmse.astype(int),2),
        'R2 - Coefficient of Determination': round(r2.astype(float),2),
        "Percentage error higher_5":percentage_error_higher_5,
        "Percentage error higher_10":percentage_error_higher_10,
        "Percentage error higher_25":percentage_error_higher_25
    }

    metrics_df = pd.DataFrame(metrics, index=['Model'])
    metrics_df = metrics_df.transpose()

<<<<<<< HEAD
    return metrics_df, df_test_new

=======
import numpy as np
>>>>>>> 12ac1b6f

def calculate_metrics_by_row(y_true, y_pred):
    """
    Esta funcion esta pensada analizar detenidamente un unico modelo, calculara las siguientes metricas:

    Error (E): Muestra plana del error (acepta tanto positivos como negativos)
    Absolute error (AE): Muestra plana del error en números positivos absolutos
    Percentage error (PE): Porcentaje del error en funcion del precio real (por abajo y por arriba de 100%)
    Absolute Percentage error (APE): Porcentaje del error en funcion del precio en numeros absolutos

    Parameters:
        y_true (array-like): The true value.
        y_pred (array-like): The predicted value.

    Returns:
        dict: A dictionary containing the calculated metrics.
    """

    # Convertir listas a arrays de numpy si no están en formato array
    if not isinstance(y_true, np.ndarray):
        y_true = np.array(y_true)
    if not isinstance(y_pred, np.ndarray):
        y_pred = np.array(y_pred)

    # Calcular el error (E)
    error = y_pred - y_true

    # Calcular el Absolute error (AE)
    absolute_error = abs(error)

    # Calcular el Percentage error (PE)
    percentage_error = (error / y_true) * 100

    # Calcular el Absolute Percentage error (APE)
    absolute_percentage_error = (absolute_error / y_true) * 100

    # Crear un diccionario con las métricas calculadas
    metrics = {
        'Error (E)': error,
        'Absolute Error (AE)': absolute_error,
        'Percentage Error (PE)': percentage_error,
        'Absolute Percentage Error (APE)': absolute_percentage_error,
        'y_true': y_true,
        'y_pred': y_pred
    }

    return metrics

"""
# Ejemplo de uso:
y_true_example = [100, 150, 200]
y_pred_example = [90, 160, 180]
metrics_example = calculate_metrics_by_row(y_true_example, y_pred_example)
"""

def calculate_metrics_macro(y_true, y_pred):
    """
    Esta función devuelve métricas macro del rendimiento de los modelos:

    Mean Error (ME): Muestra plana del error promedio.
    Root Mean Squared Error (RMSE): El RMSE penaliza más los errores grandes, ya que eleva al cuadrado las diferencias entre los valores predichos y reales, y luego aplica la raíz cuadrada.
    R-squared (R2): R2 compara que tanto puede el modelo explicar la realidad o la variable a predcir.
    Standard Deviation of Errors (STDE): La desviación estándar de los errores mide la dispersión de los errores, indicando qué tan variable es el modelo.
    Mean Absolute Error (MAE): El MAE proporciona la diferencia promedio absoluta entre los valores predichos y reales.
    Mean Percentage Error (MPE): El MPE muestra el porcentaje promedio del error en función de los valores reales.
    Mean Absolute Percentage Error (MAPE): El MAPE indica el porcentaje promedio absoluto del error en función de los valores reales.

    Parameters:
        y_true (array-like): Los valores reales.
        y_pred (array-like): Los valores predichos.

    Returns:
        dict: Un diccionario con métricas macro.
    """

    # Convertir listas a arrays de numpy si no están en formato array
    if not isinstance(y_true, np.ndarray):
        y_true = np.array(y_true)
    if not isinstance(y_pred, np.ndarray):
        y_pred = np.array(y_pred)

    # Calcular métricas macro adicionales
    mean_error = np.mean(y_pred - y_true)
    mean_absolute_error = np.mean(abs(y_pred - y_true))
    mean_percentage_error = np.mean(((y_pred - y_true) / y_true) * 100)
    mean_absolute_percentage_error = np.mean((abs(y_pred - y_true) / y_true) * 100)
    rmse = np.sqrt(mean_squared_error(y_true, y_pred))
    r_squared = r2_score(y_true, y_pred)
    stde = np.std(y_pred - y_true)

    # Crear un nuevo diccionario para las métricas macro
    macro_metrics = {
        'ME': mean_error,
        'MAE': mean_absolute_error,
        'MPE': mean_percentage_error,
        'MAPE': mean_absolute_percentage_error,
        'STDE': stde,
        'RMSE': rmse,
        'R2': r_squared,
    }

    return macro_metrics

"""
# Ejemplo de datos reales y predichos
y_true_example = np.array([100, 170, 180, 120, 180])
y_pred_example = np.array([90, 160, 190, 110, 170])

# Calcular métricas macro utilizando la función
macro_metrics_example = calculate_metrics_macro(y_true_example, y_pred_example)

# Mostrar las métricas macro en un DataFrame
df_metrics = pd.DataFrame([macro_metrics_example])
df_metrics
"""

import pandas as pd
import numpy as np

def evaluate_regresion_model(model, df_test=df_test_util, columna = 'precio'):
  """
  Evalua un modelo de regresión utilizando un conjunto de prueba y calcula métricas de rendimiento.

    Parámetros:
    - model: Modelo de regresión entrenado.
    - df_test: DataFrame de prueba que contiene características donde nos se ha entrenado.
    - columna: Nombre de la columna objetivo en el DataFrame (por defecto, 'precio').

    Salida:
    Retorna un par de DataFrames:
    1. df_test_evaluacion: DataFrame con las predicciones y métricas para cada muestra en el conjunto de prueba.
    2. macro_features: DataFrame con métricas macro calculadas a partir de las predicciones.

    Uso:
    Suponiendo que tienes un modelo de regresión 'modelo_regresion' y un DataFrame de prueba 'df_test':
    >>> df_evaluacion, macro_features = evaluate_model(modelo_regresion, df_test=df_test_util, columna='precio')

  Esto proporcionará un DataFrame 'df_evaluacion' con las predicciones y métricas para cada muestra, 
  así como un DataFrame 'macro_features' con métricas macro calculadas a partir de las predicciones.
  """

  # Hacemos una copia, que nos conocemos
  df_test_evaluacion = df_test.copy()

  # Dividir el DataFrame de prueba en características
  X_test = df_test_evaluacion.drop(columna, axis=1)

  # Agregar las predicciones al DataFrame de prueba
  df_test_evaluacion['predicciones'] = model.predict(X_test)
  # Create a DataFrame to hold the original data along with APE and absolute error
  df_test_evaluacion['ape'] = (abs(df_test_evaluacion['predicciones'] - df_test_evaluacion[columna]) / df_test_evaluacion[columna]) * 100
  df_test_evaluacion['absolute_error'] = abs(df_test_evaluacion['predicciones'] - df_test_evaluacion[columna])
  df_test_evaluacion['error']= df_test_evaluacion['predicciones'] - df_test_evaluacion[columna]
  df_test_evaluacion['percentage_error'] = ((df_test_evaluacion['predicciones'] - df_test_evaluacion[columna]) / df_test_evaluacion[columna]) * 100

  # Crear un DataFrame para hold las características macro de las predicciones
  macro_features = pd.DataFrame()

  macro_features['ME'] = [df_test_evaluacion['error'].mean()]
  macro_features['MAE'] = [df_test_evaluacion['absolute_error'].mean()]
  macro_features['MPE'] = [df_test_evaluacion['percentage_error'].mean()]
  macro_features['MAPE'] = [df_test_evaluacion['ape'].mean()]
  macro_features['R2'] = [model.score(X_test, df_test_evaluacion[columna])]
  macro_features['STDE'] = [df_test_evaluacion['error'].std()]
  macro_features['RMSE'] = [((df_test_evaluacion['error']**2).mean())**0.5]

  # Lo ajusto a 6 los decimales que si no hay que pensar mucho
  macro_features = macro_features.round(6)

  return df_test_evaluacion, macro_features<|MERGE_RESOLUTION|>--- conflicted
+++ resolved
@@ -73,12 +73,8 @@
     metrics_df = pd.DataFrame(metrics, index=['Model'])
     metrics_df = metrics_df.transpose()
 
-<<<<<<< HEAD
     return metrics_df, df_test_new
 
-=======
-import numpy as np
->>>>>>> 12ac1b6f
 
 def calculate_metrics_by_row(y_true, y_pred):
     """
